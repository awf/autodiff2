// usecases_ba.cpp : Bundle Adjustment

#include "stdafx.h"

#include "usecases_gmm.h"


// GMM Use Case from https ://github.com/awf/autodiff/blob/master/Documents/AD%202016%20extended.pdf


Real logsumexp(Vector const& arr)
{
  Real mx = max(arr);
  Real semx = sum(exp(arr - mx));
  return log(semx) + mx;
}

// GMM: Gaussian Mixture Model
// See eqn 2 of https://github.com/awf/autodiff/blob/master/Documents/AD%202016%20extended.pdf
// alphas
//   vector of logs of mixture weights (unnormalized), so
//   weights = exp(alphas)/sum(exp(alphas))
// means  k x d 
//   Matrix of component means
// qs     k x d 
//   Matrix of logs of diagonals of component inverse covariance matrices
// ls     k x d*(d-1)/2
//   Matrix of vectorized lower triangles of component inverse covariance matrices

// Assemble lower-triangular matrix from log-diagonal and lower triangle and multiply by vector v
// [ exp(q0)        0        0        0 ]
// [      l0  exp(q2)        0        0 ]
// [      l1       l2  exp(q3)        0 ]
// [      l3       l4       l5  exp(q4) ]
VectorD Qtimesv(VectorD const& q, Vector const& l, VectorD const& v)
{
  VectorD ret(v.size());
  for (size_t i = 0; i < size_t(v.size()); ++i) {
    // let li = vectorSlice (Card i) (tri(i - 1)) l
    // let vi = vectorSlice (Card i) 0 v
    // vectorSum (li.*vi) + exp(q[i])*v[i]
    size_t lstart = tri(i - 1);
    double out = exp(q[i]) * v[i];
    for (size_t k = 0; k < i; ++k)
      out += l[lstart + k] * v[k];
    ret[i] = out;
  }
  return ret;
}

void Qtimesv_test()
{
  auto q = vec(0.1, -1.0, 0.3);
  auto l = vec(5.0, -2.0, 7.1);
  auto v = vec(1.4, -7.0, 3.1);
  auto ans0 = exp(q[0]) * v[0];
  auto ans1 = l[0] * v[0] + exp(q[1]) * v[1];
  auto ans2 = l[1] * v[0] + l[2] * v[1] + exp(q[2]) * v[2];
  auto ans = vec(ans0, ans1, ans2);
  auto qv = Qtimesv(q, l, v);
  auto nrm = sumsq(qv - ans);
  printf("nrm=%f\n", nrm);
  assert(nrm < 0.0001);
}

Real gmm_objective(std::vector<VectorD> const& x,
  Vector const& alphas, std::vector<VectorD> const& means, std::vector<VectorD> const& qs, std::vector<Vector> const& ls,
  Real wishart_gamma, Real wishart_m)
{
  size_t n = x.size();
  size_t d = x[0].size();
  size_t K = alphas.size();
  //    assert (K = rows means)
  //    assert (d = cols means)
  //    assert (K = rows qs)
  //    assert (d = cols qs)
  //    assert (K = rows ls)
  //    assert (auto di = (cardToInt d) in di*(di-1)/2 = cardToInt (cols ls))
  double out = 0.0;
  Vector tmp{ K };
  for (size_t i = 0; i < n; ++i) {
    for (size_t k = 0; k < K; ++k)
      tmp[k] = alphas[k] + sum(qs[k]) - 0.5 * sumsq(Qtimesv(qs[k], ls[k], x[i] - means[k]));
    out += logsumexp(tmp);
    // printf("%d-%f\n", i, logsumexp(tmp));
  }
  // printf("--%f\n", out);
  out -= n * logsumexp(alphas);
<<<<<<< HEAD
  // printf("---%f\n", out);
  for (int k = 0; k < K; ++k)
    out += 0.5 * sumsq(exp(qs[k])) + sumsq(ls[k]);
=======
  for (size_t k = 0; k < K; ++k)
    out += sumsq(exp(qs[k])) + sumsq(ls[k]);
>>>>>>> f678e210
  return out;
}<|MERGE_RESOLUTION|>--- conflicted
+++ resolved
@@ -86,13 +86,8 @@
   }
   // printf("--%f\n", out);
   out -= n * logsumexp(alphas);
-<<<<<<< HEAD
   // printf("---%f\n", out);
   for (int k = 0; k < K; ++k)
     out += 0.5 * sumsq(exp(qs[k])) + sumsq(ls[k]);
-=======
-  for (size_t k = 0; k < K; ++k)
-    out += sumsq(exp(qs[k])) + sumsq(ls[k]);
->>>>>>> f678e210
   return out;
 }