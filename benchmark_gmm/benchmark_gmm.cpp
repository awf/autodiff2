--- conflicted
+++ resolved
@@ -7,7 +7,6 @@
 
 #include "usecases_gmm.h"
 
-<<<<<<< HEAD
 Real gmm_objective(Vec<Vector> const& x,
   Vector const& alphas, Vec<Vector> const& means, Vec<Vector> const& qs, Vec<Vector> const& ls,
   Real wishart_gamma, Real wishart_m);
@@ -16,8 +15,6 @@
   return ((double)rand()/(double)RAND_MAX);
 }
 
-=======
->>>>>>> f678e210
 int main()
 {
   int rng(42);
