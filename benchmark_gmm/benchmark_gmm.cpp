--- conflicted
+++ resolved
@@ -45,11 +45,7 @@
   // Debug 150s 
     // Release 1s
   double total = 0;
-<<<<<<< HEAD
   size_t N = 100000;
-=======
-  size_t N = 1000000;
->>>>>>> db5c85ff
 #ifdef _DEBUG
   N = N / 10;  // Debug is roughly this much slower than release -- multiply timings.
 #endif
