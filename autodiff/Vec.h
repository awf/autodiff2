--- conflicted
+++ resolved
@@ -12,11 +12,7 @@
 // TODO better inference of scalars vs containers..
 typedef double Real;
 
-<<<<<<< HEAD
 #if EIGEN
-=======
-#if 0
->>>>>>> db4bce2d
 #include <Eigen/Dense>
 
 typedef long cardinality_t; 
